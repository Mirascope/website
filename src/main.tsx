--- conflicted
+++ resolved
@@ -11,17 +11,10 @@
 // Initial theme setup (later handled by ThemeSwitcher component)
 const initializeTheme = () => {
   const savedTheme = localStorage.getItem("theme");
-<<<<<<< HEAD
-  
-  // Remove any existing theme classes
-  document.documentElement.classList.remove("light", "dark", "sunset");
-  
-=======
 
   // Remove any existing theme classes
   document.documentElement.classList.remove("light", "dark", "sunset");
 
->>>>>>> 72bf035c
   if (savedTheme === "light") {
     document.documentElement.classList.add("light");
   } else if (savedTheme === "dark") {
